//! Song APIs.

use std::fmt;
use std::io::Read;
use std::ops::Range;

use serde::de::{Deserialize, Deserializer};
use serde_json;

use crate::id::Id;
use crate::query::Query;
use crate::search::SearchPage;
use crate::{Client, Error, HlsPlaylist, Media, Result, Streamable};

/// A work of music contained on a Subsonic server.
#[derive(Debug, Clone)]
#[readonly::make]
pub struct Song {
    /// Unique identifier for the song.
    pub id: Id,
    /// Title of the song. Prefers the song's ID3 tags, but will fall back to
    /// the file name.
    pub title: String,
    /// Album the song belongs to. Reads from the song's ID3 tags.
    pub album: Option<String>,
    /// The ID of the released album.
    pub album_id: Option<Id>,
    /// Credited artist for the song. Reads from the song's ID3 tags.
    pub artist: Option<String>,
    /// The ID of the releasing artist.
    pub artist_id: Option<Id>,
    /// Position of the song in the album.
    pub track: Option<u64>,
    /// Year the song was released.
    pub year: Option<u64>,
    /// Genre of the song.
    pub genre: Option<String>,
    /// ID of the song's cover art. Defaults to the parent album's cover.
    pub cover_id: Option<String>,
    /// File size of the song, in bytes.
    pub size: u64,
    /// An audio MIME type.
    pub content_type: String,
    /// The file extension of the song.
    pub suffix: String,
    /// The MIME type that the song will be transcoded to.
    pub transcoded_content_type: Option<String>,
    /// The file extension that the song will be transcoded to.
    pub transcoded_suffix: Option<String>,
    /// Duration of the song, in seconds.
    pub duration: Option<u64>,
    /// The absolute path of the song in the server database.
    pub path: String,
    /// Will always be "song".
    pub media_type: String,
    /// Bit rate the song will be downsampled to.
    pub stream_br: Option<usize>,
    /// Format the song will be transcoded to.
    pub stream_tc: Option<String>,
}

impl Song {
    /// Returns a single song from the Subsonic server.
    ///
    /// # Errors
    ///
    /// Aside from other errors the `Client` may cause, the server will return
    /// an error if there is no song matching the provided ID.
    pub fn get<I: Into<Id>>(client: &Client, id: I) -> Result<Song> {
        let res = client.get("getSong", Query::with("id", id.into()))?;
        Ok(serde_json::from_value(res)?)
    }

    /// Returns a number of random songs similar to this one.
    ///
    /// last.fm suggests a number of similar songs to the one the method is
    /// called on. Optionally takes a `count` to specify the maximum number of
    /// results to return.
    pub fn similar<U>(&self, client: &Client, count: U) -> Result<Vec<Song>>
    where
        U: Into<Option<usize>>,
    {
        let args = Query::with("id", self.id.clone())
            .arg("count", count.into())
            .build();

        let song = client.get("getSimilarSongs2", args)?;
        Ok(get_list_as!(song, Song))
    }

    /// Returns a number of random songs. Optionally accepts a maximum number
    /// of results to return.
    ///
    /// Some parts of the query can be modified. Use [`random_with`] to be able
    /// to set these optional fields.
    ///
    /// [`random_with`]: #method.random_with
    pub fn random<U>(client: &Client, size: U) -> Result<Vec<Song>>
    where
        U: Into<Option<usize>>,
    {
        let arg = Query::with("size", size.into().unwrap_or(10));
        let song = client.get("getRandomSongs", arg)?;
        Ok(get_list_as!(song, Song))
    }

    /// Creates a new builder to request a set of random songs.
    ///
    /// See the [struct level documentation] for more information on how to use
    /// the builder.
    ///
    /// [struct level documentation]: ./struct.RandomSongs.html
    pub fn random_with(client: &Client) -> RandomSongs {
        RandomSongs::new(client, 10)
    }

    /// Lists all the songs in a provided genre. Supports paging through the
    /// result.
    ///
    /// See the [struct level documentation] about paging for more.
    ///
    /// [struct level documentation]: ../search/struct.SearchPage.html
    pub fn list_in_genre<U>(
        client: &Client,
        genre: &str,
        page: SearchPage,
        folder_id: U,
    ) -> Result<Vec<Song>>
    where
        U: Into<Option<u64>>,
    {
        let args = Query::with("genre", genre)
            .arg("count", page.count)
            .arg("offset", page.offset)
            .arg("musicFolderId", folder_id.into())
            .build();

        let song = client.get("getSongsByGenre", args)?;
        Ok(get_list_as!(song, Song))
    }

    /// Creates an HLS (HTTP Live Streaming) playlist used for streaming video
    /// or audio. HLS is a streaming protocol implemented by Apple and works by
    /// breaking the overall stream into a sequence of small HTTP-based file
    /// downloads. It's supported by iOS and newer versions of Android.
    ///
    ///  Returns an M3U8 playlist on success (content type
    ///  "application/vnd.apple.mpegurl").
    ///
    /// The method also supports adaptive streaming; when supplied with multiple
    /// bit rates, the server will create a variable playlist, suitable for
    /// adaptive bitrate streaming. The playlist will support streaming at all
    /// the specified bitrates. The `bit_rate` parameter can be omitted (with an
    /// empty array) to disable adaptive streaming, or given a single value to
    /// force streaming at that bit rate.
    pub fn hls(&self, client: &Client, bit_rates: &[u64]) -> Result<HlsPlaylist> {
        let args = Query::with("id", self.id.clone())
            .arg_list("bitrate", bit_rates)
            .build();

        let raw = client.get_raw("hls", args)?;
        raw.parse::<HlsPlaylist>()
    }
}

impl Streamable for Song {
<<<<<<< HEAD
    fn stream(&self, client: &Client) -> Result<Box<dyn Read>> {
        let mut q = Query::with("id", self.id);
=======
    fn stream(&self, client: &Client) -> Result<Vec<u8>> {
        let mut q = Query::with("id", self.id.clone());
>>>>>>> 16992ce3
        q.arg("maxBitRate", self.stream_br);
        let response = client.get_stream("stream", q)?;
        Ok(Box::new(response))
    }

    fn stream_url(&self, client: &Client) -> Result<String> {
        let mut q = Query::with("id", self.id.clone());
        q.arg("maxBitRate", self.stream_br);
        client.build_url("stream", q)
    }

    fn download(&self, client: &Client) -> Result<Vec<u8>> {
        client.get_bytes("download", Query::with("id", self.id.clone()))
    }

    fn download_url(&self, client: &Client) -> Result<String> {
        client.build_url("download", Query::with("id", self.id.clone()))
    }

    fn encoding(&self) -> &str {
        self.transcoded_content_type
            .as_ref()
            .unwrap_or(&self.content_type)
    }

    fn set_max_bit_rate(&mut self, bit_rate: usize) {
        self.stream_br = Some(bit_rate);
    }

    fn set_transcoding(&mut self, format: &str) {
        self.stream_tc = Some(format.to_string());
    }
}

impl Media for Song {
    fn has_cover_art(&self) -> bool {
        self.cover_id.is_some()
    }

    fn cover_id(&self) -> Option<&str> {
        self.cover_id.as_deref()
    }

    fn cover_art<U: Into<Option<usize>>>(&self, client: &Client, size: U) -> Result<Vec<u8>> {
        let cover = self.cover_id().ok_or(Error::Other("no cover art found"))?;
        let query = Query::with("id", cover).arg("size", size.into()).build();

        client.get_bytes("getCoverArt", query)
    }

    fn cover_art_url<U: Into<Option<usize>>>(&self, client: &Client, size: U) -> Result<String> {
        let cover = self.cover_id().ok_or(Error::Other("no cover art found"))?;
        let query = Query::with("id", cover).arg("size", size.into()).build();

        client.build_url("getCoverArt", query)
    }
}

impl fmt::Display for Song {
    fn fmt(&self, f: &mut fmt::Formatter) -> fmt::Result {
        if let Some(ref artist) = self.artist {
            write!(f, "{} - ", artist)?;
        } else {
            write!(f, "Unknown Artist - ")?;
        }

        if let Some(ref album) = self.album {
            write!(f, "{}", album)?;
        } else {
            write!(f, "Unknown Album")?;
        }

        if let Some(year) = self.year {
            write!(f, " [{}]", year)?;
        }

        write!(f, " - {}", self.title)?;

        Ok(())
    }
}

impl<'de> Deserialize<'de> for Song {
    fn deserialize<D>(de: D) -> ::std::result::Result<Self, D::Error>
    where
        D: Deserializer<'de>,
    {
        #[derive(Deserialize)]
        #[serde(rename_all = "camelCase")]
        struct _Song {
            id: String,
            // parent: String,
            // is_dir: bool,
            title: String,
            album: Option<String>,
            artist: Option<String>,
            track: Option<u64>,
            year: Option<u64>,
            genre: Option<String>,
            cover_art: Option<String>,
            size: u64,
            content_type: String,
            suffix: String,
            transcoded_content_type: Option<String>,
            transcoded_suffix: Option<String>,
            duration: Option<u64>,
            // bit_rate: Option<u64>,
            path: String,
            // is_video: Option<bool>,
            // play_count: u64,
            // disc_number: Option<u64>,
            // created: String,
            album_id: Option<String>,
            artist_id: Option<String>,
            #[serde(rename = "type")]
            media_type: String,
        }

        let raw = _Song::deserialize(de)?;

        Ok(Song {
            id: raw.id.parse().unwrap(),
            title: raw.title,
            album: raw.album,
            album_id: raw.album_id.map(|i| i.parse().unwrap()),
            artist: raw.artist,
            artist_id: raw.artist_id.map(|i| i.parse().unwrap()),
            cover_id: raw.cover_art,
            track: raw.track,
            year: raw.year,
            genre: raw.genre,
            size: raw.size,
            content_type: raw.content_type,
            suffix: raw.suffix,
            transcoded_content_type: raw.transcoded_content_type,
            transcoded_suffix: raw.transcoded_suffix,
            duration: raw.duration,
            path: raw.path,
            media_type: raw.media_type,
            stream_br: None,
            stream_tc: None,
        })
    }
}

/// A struct matching a lyric search result.
#[derive(Debug, Deserialize)]
pub struct Lyrics {
    /// Title of the song.
    pub title: String,
    /// Artist that performed the song.
    pub artist: String,
    /// Lyrics to the song.
    #[serde(rename = "value")]
    pub lyrics: String,
}

/// A builder struct for a query of random songs.
///
/// A `RandomSongs` can only be created with [`Song::random_with`]. This allows
/// customisation of the results to return.
///
/// The builder holds an internal reference of the client that it will query
/// using, so there's no need to provide it with one when sending the query.
///
/// If you don't need to customise a query and just need a set of random songs,
/// use [`Song::random`] instead, as it skips constructing the builder and
/// directly queries the Subsonic server.
///
/// [`Song::random_with`]: ./struct.Song.html#method.random_with
/// [`Song::random`]: ./struct.Song.html#method.random
///
/// # Examples
///
/// ```no_run
/// extern crate sunk;
/// use sunk::song::Song;
/// use sunk::Client;
///
/// # fn run() -> sunk::Result<()> {
/// # let site = "http://demo.subsonic.org";
/// # let user = "guest3";
/// # let password = "guest";
/// let client = Client::new(site, user, password)?;
///
/// // Get 25 songs from the last 10 years
/// let random = Song::random_with(&client)
///     .size(25)
///     .in_years(2008 .. 2018)
///     .request()?;
/// # Ok(())
/// # }
/// # fn main() { }
/// ```
#[derive(Debug)]
pub struct RandomSongs<'a> {
    client: &'a Client,
    size: usize,
    genre: Option<&'a str>,
    from_year: Option<usize>,
    to_year: Option<usize>,
    folder_id: Option<Id>,
}

impl<'a> RandomSongs<'a> {
    fn new(client: &'a Client, n: usize) -> RandomSongs<'a> {
        RandomSongs {
            client,
            size: n,
            genre: None,
            from_year: None,
            to_year: None,
            folder_id: None,
        }
    }

    /// Sets the number of songs to return.
    pub fn size(&mut self, n: usize) -> &mut RandomSongs<'a> {
        self.size = n;
        self
    }

    /// Sets the genre that songs will be in.
    ///
    /// Genres will vary between Subsonic instances, but can be found using the
    /// [`Client::genres`] method.
    ///
    /// [`Client::genres`]: ../struct.Client.html#method.genres
    pub fn genre(&mut self, genre: &'a str) -> &mut RandomSongs<'a> {
        self.genre = Some(genre);
        self
    }

    /// Sets a lower bound on the year that songs were released in.
    pub fn from_year(&mut self, year: usize) -> &mut RandomSongs<'a> {
        self.from_year = Some(year);
        self
    }

    /// Sets an upper bound on the year that songs were released in.
    pub fn to_year(&mut self, year: usize) -> &mut RandomSongs<'a> {
        self.to_year = Some(year);
        self
    }

    /// Sets both the lower and upper year bounds using a range.
    ///
    /// The range is set *inclusive* at both ends, unlike a standard Rust
    /// range. For example, a range `2013..2016` will return songs that
    /// were released in 2013, 2014, 2015, and 2016.
    pub fn in_years(&mut self, years: Range<usize>) -> &mut RandomSongs<'a> {
        self.from_year = Some(years.start);
        self.to_year = Some(years.end);
        self
    }

    /// Sets the folder index that songs must be in.
    ///
    /// Music folders are zero-indexed, and there will always be index `0`
    /// (provided the server is configured at all) . A list of music
    /// folders can be found using the [`Client::music_folders`] method.
    ///
    /// [`Client::music_folders`]: ../struct.Client.html#method.music_folders
    pub fn in_folder<I: Into<Id>>(&mut self, id: I) -> &mut RandomSongs<'a> {
        self.folder_id = Some(id.into());
        self
    }

    /// Issues the query to the Subsonic server. Returns a list of random
    /// songs, modified by the builder.
    pub fn request(&mut self) -> Result<Vec<Song>> {
        let args = Query::with("size", self.size)
            .arg("genre", self.genre)
            .arg("fromYear", self.from_year)
            .arg("toYear", self.to_year)
            .arg("musicFolderId", self.folder_id.clone())
            .build();

        let song = self.client.get("getRandomSongs", args)?;
        Ok(get_list_as!(song, Song))
    }
}

#[cfg(test)]
mod tests {
    use super::*;
    use crate::test_util;

    #[test]
    fn parse_song() {
        let parsed = serde_json::from_value::<Song>(raw()).unwrap();

        assert_eq!(parsed.id, Id::from(27));
        assert_eq!(parsed.title, String::from("Bellevue Avenue"));
        assert_eq!(parsed.track, Some(1));
    }

    #[test]
    fn get_hls() {
        let srv = test_util::demo_site().unwrap();
        let song = serde_json::from_value::<Song>(raw()).unwrap();

        let hls = song.hls(&srv, &[]).unwrap();
        assert_eq!(hls.len(), 20)
    }

    fn raw() -> serde_json::Value {
        serde_json::from_str(
            r#"{
            "id" : "27",
            "parent" : "25",
            "isDir" : false,
            "title" : "Bellevue Avenue",
            "album" : "Bellevue",
            "artist" : "Misteur Valaire",
            "track" : 1,
            "genre" : "(255)",
            "coverArt" : "25",
            "size" : 5400185,
            "contentType" : "audio/mpeg",
            "suffix" : "mp3",
            "duration" : 198,
            "bitRate" : 216,
            "path" : "Misteur Valaire/Bellevue/01 - Misteur Valaire - Bellevue Avenue.mp3",
            "averageRating" : 3.0,
            "playCount" : 706,
            "created" : "2017-03-12T11:07:27.000Z",
            "starred" : "2017-06-01T19:48:25.635Z",
            "albumId" : "1",
            "artistId" : "1",
            "type" : "music"
        }"#,
        )
        .unwrap()
    }
}<|MERGE_RESOLUTION|>--- conflicted
+++ resolved
@@ -164,13 +164,8 @@
 }
 
 impl Streamable for Song {
-<<<<<<< HEAD
     fn stream(&self, client: &Client) -> Result<Box<dyn Read>> {
-        let mut q = Query::with("id", self.id);
-=======
-    fn stream(&self, client: &Client) -> Result<Vec<u8>> {
         let mut q = Query::with("id", self.id.clone());
->>>>>>> 16992ce3
         q.arg("maxBitRate", self.stream_br);
         let response = client.get_stream("stream", q)?;
         Ok(Box::new(response))
